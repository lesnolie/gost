--- conflicted
+++ resolved
@@ -90,11 +90,8 @@
 	case "ftcp": // fake TCP
 	case "dns":
 	case "redu", "redirectu": // UDP tproxy
-<<<<<<< HEAD
+	case "vsock":
 	case "wg":
-=======
-	case "vsock":
->>>>>>> 7a249013
 	default:
 		node.Transport = "tcp"
 	}
