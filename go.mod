module github.com/ginuerzh/gost

go 1.21

replace github.com/templexxx/cpu v0.0.7 => github.com/templexxx/cpu v0.0.10-0.20211111114238-98168dcec14a

require (
	git.torproject.org/pluggable-transports/goptlib.git v1.3.0
	github.com/LiamHaworth/go-tproxy v0.0.0-20190726054950-ef7efd7f24ed
	github.com/asaskevich/govalidator v0.0.0-20230301143203-a9d515a09cc2
	github.com/go-gost/gosocks4 v0.0.1
	github.com/go-gost/gosocks5 v0.3.0
	github.com/go-gost/relay v0.1.1-0.20211123134818-8ef7fd81ffd7
	github.com/go-gost/tls-dissector v0.0.2-0.20220408131628-aac992c27451
	github.com/go-log/log v0.2.0
	github.com/gobwas/glob v0.2.3
	github.com/gorilla/websocket v1.5.1
	github.com/klauspost/compress v1.17.6
	github.com/miekg/dns v1.1.58
	github.com/quic-go/quic-go v0.41.0
	github.com/mdlayher/vsock v1.2.1
	github.com/miekg/dns v1.1.47
	github.com/quic-go/quic-go v0.40.1
	github.com/ryanuber/go-glob v1.0.0
	github.com/shadowsocks/go-shadowsocks2 v0.1.5
	github.com/shadowsocks/shadowsocks-go v0.0.0-20200409064450-3e585ff90601
	github.com/songgao/water v0.0.0-20200317203138-2b4b6d7c09d8
	github.com/xtaci/kcp-go/v5 v5.6.7
	github.com/xtaci/smux v1.5.24
	github.com/xtaci/tcpraw v1.2.25
	gitlab.com/yawning/obfs4.git v0.0.0-20220204003609-77af0cba934d
<<<<<<< HEAD
	golang.org/x/crypto v0.21.0
	golang.org/x/net v0.23.0
=======
	golang.org/x/crypto v0.18.0
	golang.org/x/net v0.20.0
>>>>>>> ac1e8968
)

require (
	filippo.io/edwards25519 v1.0.0-rc.1.0.20210721174708-390f27c3be20 // indirect
	github.com/aead/chacha20 v0.0.0-20180709150244-8b13a72661da // indirect
	github.com/coreos/go-iptables v0.6.0 // indirect
	github.com/dchest/siphash v1.2.2 // indirect
	github.com/go-task/slim-sprig v0.0.0-20230315185526-52ccab3ef572 // indirect
	github.com/golang/mock v1.6.0 // indirect
	github.com/google/gopacket v1.1.19 // indirect
	github.com/google/pprof v0.0.0-20230131232505-5a9e8f65f08f // indirect
	github.com/klauspost/cpuid/v2 v2.2.6 // indirect
	github.com/klauspost/reedsolomon v1.12.0 // indirect
	github.com/onsi/ginkgo/v2 v2.9.5 // indirect
	github.com/mdlayher/socket v0.4.1 // indirect
	github.com/onsi/ginkgo/v2 v2.9.5 // indirect
	github.com/pkg/errors v0.9.1 // indirect
	github.com/quic-go/qtls-go1-18 v0.2.0 // indirect
	github.com/quic-go/qtls-go1-19 v0.2.0 // indirect
	github.com/quic-go/qtls-go1-20 v0.4.1 // indirect
	github.com/riobard/go-bloom v0.0.0-20200614022211-cdc8013cb5b3 // indirect
	github.com/templexxx/cpu v0.1.0 // indirect
	github.com/templexxx/xorsimd v0.4.2 // indirect
	github.com/tjfoc/gmsm v1.4.1 // indirect
	github.com/xtaci/lossyconn v0.0.0-20200209145036-adba10fffc37 // indirect
	gitlab.com/yawning/edwards25519-extra.git v0.0.0-20211229043746-2f91fcc9fbdb // indirect
	go.uber.org/mock v0.3.0 // indirect
	golang.org/x/exp v0.0.0-20230203172020-98cc5a0785f9 // indirect
<<<<<<< HEAD
	golang.org/x/mod v0.8.0 // indirect
	golang.org/x/sync v0.1.0 // indirect
	golang.org/x/sys v0.18.0 // indirect
=======
	golang.org/x/mod v0.11.0 // indirect
	golang.org/x/sync v0.2.0 // indirect
	golang.org/x/sys v0.15.0 // indirect
>>>>>>> ac1e8968
	golang.org/x/text v0.14.0 // indirect
	golang.org/x/tools v0.9.1 // indirect
)<|MERGE_RESOLUTION|>--- conflicted
+++ resolved
@@ -29,13 +29,8 @@
 	github.com/xtaci/smux v1.5.24
 	github.com/xtaci/tcpraw v1.2.25
 	gitlab.com/yawning/obfs4.git v0.0.0-20220204003609-77af0cba934d
-<<<<<<< HEAD
 	golang.org/x/crypto v0.21.0
 	golang.org/x/net v0.23.0
-=======
-	golang.org/x/crypto v0.18.0
-	golang.org/x/net v0.20.0
->>>>>>> ac1e8968
 )
 
 require (
@@ -64,15 +59,8 @@
 	gitlab.com/yawning/edwards25519-extra.git v0.0.0-20211229043746-2f91fcc9fbdb // indirect
 	go.uber.org/mock v0.3.0 // indirect
 	golang.org/x/exp v0.0.0-20230203172020-98cc5a0785f9 // indirect
-<<<<<<< HEAD
-	golang.org/x/mod v0.8.0 // indirect
-	golang.org/x/sync v0.1.0 // indirect
 	golang.org/x/sys v0.18.0 // indirect
-=======
-	golang.org/x/mod v0.11.0 // indirect
-	golang.org/x/sync v0.2.0 // indirect
 	golang.org/x/sys v0.15.0 // indirect
->>>>>>> ac1e8968
 	golang.org/x/text v0.14.0 // indirect
 	golang.org/x/tools v0.9.1 // indirect
 )